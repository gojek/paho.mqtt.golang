--- conflicted
+++ resolved
@@ -344,14 +344,10 @@
 		sleep = time.Duration(1 * time.Second)
 	)
 
-<<<<<<< HEAD
-	for rc != 0 && c.status != disconnected {
+	for rc != 0 && atomic.LoadUint32(&c.status) != disconnected {
 		if nil != c.options.OnReconnecting {
 			c.options.OnReconnecting(c, &c.options)
 		}
-=======
-	for rc != 0 && atomic.LoadUint32(&c.status) != disconnected {
->>>>>>> 93c8a06e
 		for _, broker := range c.options.Servers {
 			cm := newConnectMsgFromOptions(&c.options, broker)
 			DEBUG.Println(CLI, "about to write new connect msg")
