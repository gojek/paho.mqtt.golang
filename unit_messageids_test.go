/*
 * Copyright (c) 2013 IBM Corp.
 *
 * All rights reserved. This program and the accompanying materials
 * are made available under the terms of the Eclipse Public License v1.0
 * which accompanies this distribution, and is available at
 * http://www.eclipse.org/legal/epl-v10.html
 *
 * Contributors:
 *    Seth Hoenig
 *    Allan Stockdill-Mander
 *    Mike Robertson
 */

package mqtt

import (
	"fmt"
	"testing"
)

func Test_getID(t *testing.T) {
	mids := &messageIds{index: make(map[uint16]tokenCompletor)}

	i1 := mids.getID(&DummyToken{})

	if i1 != 1 {
		t.Fatalf("i1 was wrong: %v", i1)
	}

	i2 := mids.getID(&DummyToken{})

	if i2 != 2 {
		t.Fatalf("i2 was wrong: %v", i2)
	}

	for i := uint16(3); i < 100; i++ {
		id := mids.getID(&DummyToken{})
		if id != i {
			t.Fatalf("id was wrong expected %v got %v", i, id)
		}
	}
}

func Test_freeID(t *testing.T) {
	mids := &messageIds{index: make(map[uint16]tokenCompletor)}

	i1 := mids.getID(&DummyToken{})
	mids.freeID(i1)

	if i1 != 1 {
		t.Fatalf("i1 was wrong: %v", i1)
	}

	i2 := mids.getID(&DummyToken{})
	fmt.Printf("i2: %v\n", i2)
<<<<<<< HEAD
}

func Test_messageids_mix(t *testing.T) {
	mids := &messageIds{index: make(map[uint16]tokenCompletor)}

	done := make(chan bool)
	a := make(chan uint16, 3)
	b := make(chan uint16, 20)
	c := make(chan uint16, 100)

	go func() {
		for i := 0; i < 10000; i++ {
			a <- mids.getID(&DummyToken{})
			mids.freeID(<-b)
		}
		done <- true
	}()

	go func() {
		for i := 0; i < 10000; i++ {
			b <- mids.getID(&DummyToken{})
			mids.freeID(<-c)
		}
		done <- true
	}()

	go func() {
		for i := 0; i < 10000; i++ {
			c <- mids.getID(&DummyToken{})
			mids.freeID(<-a)
		}
		done <- true
	}()

	<-done
	<-done
	<-done
=======
>>>>>>> b7722b93
}<|MERGE_RESOLUTION|>--- conflicted
+++ resolved
@@ -54,44 +54,4 @@
 
 	i2 := mids.getID(&DummyToken{})
 	fmt.Printf("i2: %v\n", i2)
-<<<<<<< HEAD
-}
-
-func Test_messageids_mix(t *testing.T) {
-	mids := &messageIds{index: make(map[uint16]tokenCompletor)}
-
-	done := make(chan bool)
-	a := make(chan uint16, 3)
-	b := make(chan uint16, 20)
-	c := make(chan uint16, 100)
-
-	go func() {
-		for i := 0; i < 10000; i++ {
-			a <- mids.getID(&DummyToken{})
-			mids.freeID(<-b)
-		}
-		done <- true
-	}()
-
-	go func() {
-		for i := 0; i < 10000; i++ {
-			b <- mids.getID(&DummyToken{})
-			mids.freeID(<-c)
-		}
-		done <- true
-	}()
-
-	go func() {
-		for i := 0; i < 10000; i++ {
-			c <- mids.getID(&DummyToken{})
-			mids.freeID(<-a)
-		}
-		done <- true
-	}()
-
-	<-done
-	<-done
-	<-done
-=======
->>>>>>> b7722b93
 }